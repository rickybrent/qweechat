--- conflicted
+++ resolved
@@ -21,11 +21,8 @@
 #
 
 import qt_compat
-<<<<<<< HEAD
 from inputlinespell import InputLineSpell
-=======
 
->>>>>>> f5e54d01
 QtCore = qt_compat.import_module('QtCore')
 QtGui = qt_compat.import_module('QtGui')
 
