--- conflicted
+++ resolved
@@ -46,10 +46,6 @@
         key = event.key()
         modifiers = event.modifiers()
         scroll = self.scroll_widget.verticalScrollBar()
-<<<<<<< HEAD
-        newline = (key == QtCore.Qt.Key_Enter or key == QtCore.Qt.Key_Return)
-        if modifiers == QtCore.Qt.ControlModifier:
-=======
         text_cursor = self.textCursor()
         newline = (key == QtCore.Qt.Key_Enter or key == QtCore.Qt.Key_Return)
         if modifiers == (QtCore.Qt.ControlModifier | QtCore.Qt.ShiftModifier):
@@ -60,7 +56,6 @@
             else:
                 InputLineSpell.keyPressEvent(self, event)
         elif modifiers == QtCore.Qt.ControlModifier:
->>>>>>> ebbe00ac
             if key == QtCore.Qt.Key_PageUp:
                 self.bufferSwitchPrev.emit()
             elif key == QtCore.Qt.Key_PageDown or key == QtCore.Qt.Key_Tab:
