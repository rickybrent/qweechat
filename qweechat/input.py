# -*- coding: utf-8 -*-
#
# input.py - input line for chat and debug window
#
# Copyright (C) 2011-2016 Sébastien Helleu <flashcode@flashtux.org>
#
# This file is part of QWeeChat, a Qt remote GUI for WeeChat.
#
# QWeeChat is free software; you can redistribute it and/or modify
# it under the terms of the GNU General Public License as published by
# the Free Software Foundation; either version 3 of the License, or
# (at your option) any later version.
#
# QWeeChat is distributed in the hope that it will be useful,
# but WITHOUT ANY WARRANTY; without even the implied warranty of
# MERCHANTABILITY or FITNESS FOR A PARTICULAR PURPOSE.  See the
# GNU General Public License for more details.
#
# You should have received a copy of the GNU General Public License
# along with QWeeChat.  If not, see <http://www.gnu.org/licenses/>.
#

import qt_compat
from inputlinespell import InputLineSpell

QtCore = qt_compat.import_module('QtCore')
QtGui = qt_compat.import_module('QtGui')


class InputLineEdit(InputLineSpell):
    """Input line."""

    bufferSwitchPrev = qt_compat.Signal()
    bufferSwitchNext = qt_compat.Signal()
    textSent = qt_compat.Signal(str)

    def __init__(self, scroll_widget):
        InputLineSpell.__init__(self, False)
        self.scroll_widget = scroll_widget
        self._history = []
        self._history_index = -1

    def keyPressEvent(self, event):
        key = event.key()
        modifiers = event.modifiers()
<<<<<<< HEAD
        bar = self.scroll_widget.verticalScrollBar()
=======
        scroll = self.scroll_widget.verticalScrollBar()
>>>>>>> 4202c2ba
        newline = (key == QtCore.Qt.Key_Enter or key == QtCore.Qt.Key_Return)
        if modifiers == QtCore.Qt.ControlModifier:
            if key == QtCore.Qt.Key_PageUp:
                self.bufferSwitchPrev.emit()
            elif key == QtCore.Qt.Key_PageDown:
                self.bufferSwitchNext.emit()
            else:
                InputLineSpell.keyPressEvent(self, event)
        elif modifiers == QtCore.Qt.AltModifier:
            if key in (QtCore.Qt.Key_Left, QtCore.Qt.Key_Up):
                self.bufferSwitchPrev.emit()
            elif key in (QtCore.Qt.Key_Right, QtCore.Qt.Key_Down):
                self.bufferSwitchNext.emit()
            elif key == QtCore.Qt.Key_PageUp:
                scroll.setValue(scroll.value() - (scroll.pageStep() / 10))
            elif key == QtCore.Qt.Key_PageDown:
                scroll.setValue(scroll.value() + (scroll.pageStep() / 10))
            elif key == QtCore.Qt.Key_Home:
                scroll.setValue(scroll.minimum())
            elif key == QtCore.Qt.Key_End:
                scroll.setValue(scroll.maximum())
            else:
                InputLineSpell.keyPressEvent(self, event)
        elif key == QtCore.Qt.Key_PageUp:
            scroll.setValue(scroll.value() - scroll.pageStep())
        elif key == QtCore.Qt.Key_PageDown:
<<<<<<< HEAD
            bar.setValue(bar.value() + bar.pageStep())
=======
            scroll.setValue(scroll.value() + scroll.pageStep())
>>>>>>> 4202c2ba
        elif key == QtCore.Qt.Key_Up or key == QtCore.Qt.Key_Down:
            # Compare position, optionally only nativate history if no change:
            pos1 = self.textCursor().position()
            InputLineSpell.keyPressEvent(self, event)
            pos2 = self.textCursor().position()
            if pos1 == pos2:
                if key == QtCore.Qt.Key_Up:
                    # Add to history if there is text like curses weechat:
                    txt = self.toPlainText().encode('utf-8')
                    if txt != "" and len(self._history) == self._history_index:
                        self._history.append(txt)
                    self._history_navigate(-1)
                elif key == QtCore.Qt.Key_Down:
                    self._history_navigate(1)
<<<<<<< HEAD
        elif (newline and modifiers != QtCore.Qt.ShiftModifier):
=======
        elif newline and modifiers != QtCore.Qt.ShiftModifier:
>>>>>>> 4202c2ba
            self._input_return_pressed()
        else:
            InputLineSpell.keyPressEvent(self, event)

    def _input_return_pressed(self):
        self._history.append(self.toPlainText().encode('utf-8'))
        self._history_index = len(self._history)
        self.textSent.emit(self.toPlainText())
        self.clear()

    def _history_navigate(self, direction):
        if self._history:
            self._history_index += direction
            if self._history_index < 0:
                self._history_index = 0
                return
            if self._history_index > len(self._history) - 1:
                self._history_index = len(self._history)
                self.clear()
                return
            self.setText(self._history[self._history_index])
            # End of line:
<<<<<<< HEAD
            textCursor = self.textCursor()
            textCursor.setPosition(len(self._history[self._history_index]))
            self.setTextCursor(textCursor)
=======
            text_cursor = self.textCursor()
            text_cursor.setPosition(len(self._history[self._history_index]))
            self.setTextCursor(text_cursor)
>>>>>>> 4202c2ba
<|MERGE_RESOLUTION|>--- conflicted
+++ resolved
@@ -43,11 +43,7 @@
     def keyPressEvent(self, event):
         key = event.key()
         modifiers = event.modifiers()
-<<<<<<< HEAD
-        bar = self.scroll_widget.verticalScrollBar()
-=======
         scroll = self.scroll_widget.verticalScrollBar()
->>>>>>> 4202c2ba
         newline = (key == QtCore.Qt.Key_Enter or key == QtCore.Qt.Key_Return)
         if modifiers == QtCore.Qt.ControlModifier:
             if key == QtCore.Qt.Key_PageUp:
@@ -74,11 +70,7 @@
         elif key == QtCore.Qt.Key_PageUp:
             scroll.setValue(scroll.value() - scroll.pageStep())
         elif key == QtCore.Qt.Key_PageDown:
-<<<<<<< HEAD
-            bar.setValue(bar.value() + bar.pageStep())
-=======
             scroll.setValue(scroll.value() + scroll.pageStep())
->>>>>>> 4202c2ba
         elif key == QtCore.Qt.Key_Up or key == QtCore.Qt.Key_Down:
             # Compare position, optionally only nativate history if no change:
             pos1 = self.textCursor().position()
@@ -93,11 +85,7 @@
                     self._history_navigate(-1)
                 elif key == QtCore.Qt.Key_Down:
                     self._history_navigate(1)
-<<<<<<< HEAD
-        elif (newline and modifiers != QtCore.Qt.ShiftModifier):
-=======
         elif newline and modifiers != QtCore.Qt.ShiftModifier:
->>>>>>> 4202c2ba
             self._input_return_pressed()
         else:
             InputLineSpell.keyPressEvent(self, event)
@@ -120,12 +108,6 @@
                 return
             self.setText(self._history[self._history_index])
             # End of line:
-<<<<<<< HEAD
-            textCursor = self.textCursor()
-            textCursor.setPosition(len(self._history[self._history_index]))
-            self.setTextCursor(textCursor)
-=======
             text_cursor = self.textCursor()
             text_cursor.setPosition(len(self._history[self._history_index]))
-            self.setTextCursor(text_cursor)
->>>>>>> 4202c2ba
+            self.setTextCursor(text_cursor)