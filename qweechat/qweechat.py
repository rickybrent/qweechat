# -*- coding: utf-8 -*-
#
# qweechat.py - WeeChat remote GUI using Qt toolkit
#
# Copyright (C) 2011-2016 Sébastien Helleu <flashcode@flashtux.org>
#
# This file is part of QWeeChat, a Qt remote GUI for WeeChat.
#
# QWeeChat is free software; you can redistribute it and/or modify
# it under the terms of the GNU General Public License as published by
# the Free Software Foundation; either version 3 of the License, or
# (at your option) any later version.
#
# QWeeChat is distributed in the hope that it will be useful,
# but WITHOUT ANY WARRANTY; without even the implied warranty of
# MERCHANTABILITY or FITNESS FOR A PARTICULAR PURPOSE.  See the
# GNU General Public License for more details.
#
# You should have received a copy of the GNU General Public License
# along with QWeeChat.  If not, see <http://www.gnu.org/licenses/>.
#

"""
QWeeChat is a WeeChat remote GUI using Qt toolkit.

It requires requires WeeChat 0.3.7 or newer, running on local or remote host.
"""

#
# History:
#
# 2011-05-27, Sébastien Helleu <flashcode@flashtux.org>:
#     start dev
#

import sys
import traceback
from pkg_resources import resource_filename
import qt_compat
import config
import weechat.protocol as protocol
from network import Network
from connection import ConnectionDialog
from buffer import BufferListWidget, Buffer
from debug import DebugDialog
from about import AboutDialog
from preferences import PreferencesDialog
from version import qweechat_version

QtCore = qt_compat.import_module('QtCore')
QtGui = qt_compat.import_module('QtGui')

NAME = 'QWeeChat'
AUTHOR = 'Sébastien Helleu'
AUTHOR_MAIL = 'flashcode@flashtux.org'
WEECHAT_SITE = 'https://weechat.org/'

# number of lines in buffer for debug window
DEBUG_NUM_LINES = 50


class MainWindow(QtGui.QMainWindow):
    """Main window."""

    def __init__(self, *args):
        QtGui.QMainWindow.__init__(*(self,) + args)

        self.config = config.read()

        self.resize(1000, 600)
        self.setWindowTitle(NAME)

        self.debug_dialog = None
        self.debug_lines = []

        self.about_dialog = None
        self.connection_dialog = None
        self.preferences_dialog = None

        # network
        self.network = Network()
        self.network.statusChanged.connect(self._network_status_changed)
        self.network.messageFromWeechat.connect(self._network_weechat_msg)
        self._last_msgid = None

        # list of buffers
        self.list_buffers = BufferListWidget()
        self.list_buffers.currentItemChanged.connect(self._buffer_switch)

        # default buffer
        self.buffers = [Buffer()]
        self.stacked_buffers = QtGui.QStackedWidget()
        self.stacked_buffers.addWidget(self.buffers[0].widget)
        self._hotlist = []

        # splitter with buffers + chat/input
        self.splitter = QtGui.QSplitter()
        self.splitter.addWidget(self.list_buffers)
        self.splitter.addWidget(self.stacked_buffers)

        self.setCentralWidget(self.splitter)

        # actions for menu and toolbar
        actions_def = {
            'connect': [
                'network-connect.png', 'Connect to WeeChat',
                'Ctrl+O', self.open_connection_dialog],
            'disconnect': [
                'network-disconnect.png', 'Disconnect from WeeChat',
                'Ctrl+D', self.network.disconnect_weechat],
            'debug': [
                'edit-find.png', 'Debug console window',
                'Ctrl+B', self.open_debug_dialog],
            'preferences': [
                'preferences-other.png', 'Preferences',
                'Ctrl+P', self.open_preferences_dialog],
            'about': [
                'help-about.png', 'About',
                'Ctrl+H', self.open_about_dialog],
            'save connection': [
                'document-save.png', 'Save connection configuration',
                'Ctrl+S', self.save_connection],
            'quit': [
                'application-exit.png', 'Quit application',
                'Ctrl+Q', self.close],
        }
        # toggleable actions
        self.toggles_def = {
            'show menubar': [
                'look.menubar', 'Show Menubar',
                'Ctrl+M', self.toggle_menubar],
            'show toolbar': [
                'look.toolbar', 'Show Toolbar',
                False, self.toggle_toolbar],
            'show status bar': [
                'look.statusbar', 'Show Status Bar',
                False, self.toggle_statusbar],
            'show topic': [
                'look.topic', 'Show Topic',
                False, self.toggle_topic],
            'show nick list': [
                'look.nicklist', 'Show Nick List',
                'Ctrl+F7', self.toggle_nicklist],
            'fullscreen': [
                False, 'Fullscreen',
                'F11', self.toggle_fullscreen],
        }
        self.actions = {}
        for name, action in list(actions_def.items()):
            self.actions[name] = QtGui.QAction(
                QtGui.QIcon(
                    resource_filename(__name__, 'data/icons/%s' % action[0])),
                name.capitalize(), self)
            self.actions[name].setStatusTip(action[1])
            self.actions[name].setShortcut(action[2])
            self.actions[name].triggered.connect(action[3])
        for name, action in list(self.toggles_def.items()):
            self.actions[name] = QtGui.QAction(name.capitalize(), self)
            self.actions[name].setStatusTip(action[1])
            self.actions[name].setCheckable(True)
            if action[2]:
                self.actions[name].setShortcut(action[2])
            self.actions[name].triggered.connect(action[3])

        # menu
        self.menu = self.menuBar()
        menu_file = self.menu.addMenu('&File')
        menu_file.addActions([self.actions['connect'],
                              self.actions['disconnect'],
                              self.actions['preferences'],
                              self.actions['save connection'],
                              self.actions['quit']])
        menu_view = self.menu.addMenu('&View')
        menu_view.addActions([self.actions['show menubar'],
                              self.actions['show toolbar'],
                              self.actions['show status bar'],
                              self._actions_separator(),
                              self.actions['show topic'],
                              self.actions['show nick list'],
                              self._actions_separator(),
                              self.actions['fullscreen']])
        menu_window = self.menu.addMenu('&Window')
        menu_window.addAction(self.actions['debug'])
        menu_help = self.menu.addMenu('&Help')
        menu_help.addAction(self.actions['about'])
        self.network_status = QtGui.QLabel()
        self.network_status.setFixedHeight(20)
        self.network_status.setFixedWidth(200)
        self.network_status.setContentsMargins(0, 0, 10, 0)
        self.network_status.setAlignment(QtCore.Qt.AlignRight)
        if hasattr(self.menu, 'setCornerWidget'):
            self.menu.setCornerWidget(self.network_status,
                                      QtCore.Qt.TopRightCorner)
        self.network_status_set(self.network.status_disconnected)

        # toolbar
        toolbar = self.addToolBar('toolBar')
        toolbar.setToolButtonStyle(QtCore.Qt.ToolButtonTextUnderIcon)
        toolbar.setMovable(False)
        toolbar.addActions([self.actions['connect'],
                            self.actions['disconnect'],
                            self.actions['debug'],
                            self.actions['preferences'],
                            self.actions['about'],
                            self.actions['quit']])
        self.toolbar = toolbar

        # Override context menu for both -- default is a simple menubar toggle.
        self.menu.setContextMenuPolicy(QtCore.Qt.CustomContextMenu)
        self.toolbar.setContextMenuPolicy(QtCore.Qt.CustomContextMenu)
        self.menu.customContextMenuRequested.connect(self._menu_context)
        self.toolbar.customContextMenuRequested.connect(self._menu_context)

        self.buffers[0].widget.input.setFocus()

        # open debug dialog
        if self.config.getboolean('look', 'debug'):
            self.open_debug_dialog()

        # auto-connect to relay
        if self.config.getboolean('relay', 'autoconnect'):
            self.network.connect_weechat(self.config.get('relay', 'server'),
                                         self.config.get('relay', 'port'),
                                         self.config.getboolean('relay',
                                                                'ssl'),
                                         self.config.get('relay', 'password'),
                                         self.config.get('relay', 'lines'))
        self.apply_preferences()

        self.show()

    def _actions_separator(self):
        """Create a new QAction separator."""
        sep = QtGui.QAction("", self)
        sep.setSeparator(True)
        return sep

<<<<<<< HEAD
    def _buffer_switch(self, buf_item):
=======
    def apply_preferences(self):
        """Apply non-server options from preferences."""
        app = QtCore.QCoreApplication.instance()
        if self.config.getboolean('look', 'toolbar'):
            self.toolbar.show()
        else:
            self.toolbar.hide()
        # Change the height to avoid losing all hotkeys:
        if self.config.getboolean('look', 'menubar'):
            self.menu.setMaximumHeight(QtGui.QWIDGETSIZE_MAX)
        else:
            self.menu.setFixedHeight(1)
        # Apply the selected qt style here so it will update without a restart
        if self.config.get('look', 'style'):
            app.setStyle(QtGui.QStyleFactory.create(
                self.config.get('look', 'style')))
        # Statusbar:
        if self.config.getboolean('look', 'statusbar'):
            self.statusBar().show()
        else:
            self.statusBar().hide()
        # Move the buffer list / main buffer view:
        if self.config.get('look', 'buffer_list') == 'right':
            self.splitter.insertWidget(1, self.list_buffers)
        else:
            self.splitter.insertWidget(1, self.stacked_buffers)
        # Update visibility of all nicklists/topics:
        for buffer in self.buffers:
            buffer.update_config()
        # Update toggle state for menubar:
        for name, action in list(self.toggles_def.items()):
            if action[0]:
                ac = action[0].split(".")
                toggle = self.config.get(ac[0], ac[1])
                self.actions[name].setChecked(toggle == "on")

    def _menu_context(self, event):
        """Show a slightly nicer context menu for the menu/toolbar."""
        menu = QtGui.QMenu()
        menu.addActions([self.actions['show menubar'],
                         self.actions['show toolbar'],
                         self.actions['show status bar']])
        menu.exec_(self.mapToGlobal(event))

    def _buffer_switch(self, index):
>>>>>>> 78409b8a
        """Switch to a buffer."""
        if buf_item and buf_item.childCount() == 0:
            self.stacked_buffers.setCurrentWidget(buf_item.buf.widget)
            if buf_item.buf.hot or buf_item.buf.highlight:
                self.buffer_hotlist_clear(buf_item.buf.data["full_name"])
                buf_item.buf.highlight = False
                buf_item.buf.hot = False
            buf_item.buf.widget.input.setFocus()

    def buffer_hotlist_clear(self, full_name):
        """Set a buffer as read for the hotlist."""
        if self.network.server_version >= 1:
            self.buffer_input(full_name, '/buffer set hotlist -1')
            self.buffer_input(full_name, '/input set_unread_current_buffer')
        else:
            self.buffer_input('core.weechat', '/buffer ' + full_name)

    def buffer_input(self, full_name, text):
        """Send buffer input to WeeChat."""
        if self.network.is_connected():
            message = 'input %s %s\n' % (full_name, text)
            self.network.send_to_weechat(message)
            self.debug_display(0, '<==', message, forcecolor='#AA0000')

    def open_preferences_dialog(self):
        """Open a dialog with preferences."""
        self.preferences_dialog = PreferencesDialog('Preferences', self)

    def save_connection(self):
        """Save connection configuration."""
        if self.network:
            options = self.network.get_options()
            for option in options.keys():
                self.config.set('relay', option, options[option])

    def debug_display(self, *args, **kwargs):
        """Display a debug message."""
        self.debug_lines.append((args, kwargs))
        self.debug_lines = self.debug_lines[-DEBUG_NUM_LINES:]
        if self.debug_dialog:
            self.debug_dialog.chat.display(*args, **kwargs)

    def open_debug_dialog(self):
        """Open a dialog with debug messages."""
        if not self.debug_dialog:
            self.debug_dialog = DebugDialog(self)
            self.debug_dialog.input.textSent.connect(
                self.debug_input_text_sent)
            self.debug_dialog.finished.connect(self._debug_dialog_closed)
            self.debug_dialog.display_lines(self.debug_lines)
            self.debug_dialog.chat.scroll_bottom()

    def debug_input_text_sent(self, text):
        """Send debug buffer input to WeeChat."""
        if self.network.is_connected():
            text = str(text)
            pos = text.find(')')
            if text.startswith('(') and pos >= 0:
                text = '(debug_%s)%s' % (text[1:pos], text[pos+1:])
            else:
                text = '(debug) %s' % text
            self.debug_display(0, '<==', text, forcecolor='#AA0000')
            self.network.send_to_weechat(text + '\n')

    def _debug_dialog_closed(self, result):
        """Called when debug dialog is closed."""
        self.debug_dialog = None

    def open_about_dialog(self):
        """Open a dialog with info about QWeeChat."""
        messages = ['<b>%s</b> %s' % (NAME, qweechat_version()),
                    '&copy; 2011-2016 %s &lt;<a href="mailto:%s">%s</a>&gt;'
                    % (AUTHOR, AUTHOR_MAIL, AUTHOR_MAIL),
                    '',
                    'Running with %s' % ('PySide' if qt_compat.uses_pyside
                                         else 'PyQt4'),
                    '',
                    'WeeChat site: <a href="%s">%s</a>'
                    % (WEECHAT_SITE, WEECHAT_SITE),
                    '']
        self.about_dialog = AboutDialog(NAME, messages, self)

    def open_connection_dialog(self):
        """Open a dialog with connection settings."""
        values = {}
        for option in ('server', 'port', 'ssl', 'password', 'lines'):
            values[option] = self.config.get('relay', option)
        self.connection_dialog = ConnectionDialog(values, self)
        self.connection_dialog.dialog_buttons.accepted.connect(
            self.connect_weechat)

    def toggle_setting(self, section, option):
        """Toggles any boolean setting."""
        val = self.config.getboolean(section, option)
        self.config.set(section, option, "off" if val else "on")
        self.apply_preferences()

    def toggle_menubar(self):
        """Toggle menubar."""
        self.toggle_setting('look', 'menubar')

    def toggle_toolbar(self):
        """Toggle toolbar."""
        self.toggle_setting('look', 'toolbar')

    def toggle_statusbar(self):
        """Toggle statusbar."""
        self.toggle_setting('look', 'statusbar')

    def toggle_topic(self):
        """Toggle topic."""
        self.toggle_setting('look', 'topic')

    def toggle_nicklist(self):
        """Toggle nicklist."""
        self.toggle_setting('look', 'nicklist')

    def toggle_fullscreen(self):
        """Toggle fullscreen."""
        if self.isFullScreen():
            self.showNormal()
        else:
            self.showFullScreen()

    def connect_weechat(self):
        """Connect to WeeChat."""
        self.network.connect_weechat(
            self.connection_dialog.fields['server'].text(),
            self.connection_dialog.fields['port'].text(),
            self.connection_dialog.fields['ssl'].isChecked(),
            self.connection_dialog.fields['password'].text(),
            int(self.connection_dialog.fields['lines'].text()))
        self.connection_dialog.close()

    def _network_status_changed(self, status, extra):
        """Called when the network status has changed."""
        if self.config.getboolean('look', 'statusbar'):
            self.statusBar().showMessage(status)
        self.debug_display(0, '', status, forcecolor='#0000AA')
        self.network_status_set(status)

    def network_status_set(self, status):
        """Set the network status."""
        pal = self.network_status.palette()
        if status == self.network.status_connected:
            pal.setColor(self.network_status.foregroundRole(),
                         QtGui.QColor('green'))
        else:
            pal.setColor(self.network_status.foregroundRole(),
                         QtGui.QColor('#aa0000'))
        ssl = ' (SSL)' if status != self.network.status_disconnected \
              and self.network.is_ssl() else ''
        self.network_status.setPalette(pal)
        icon = self.network.status_icon(status)
        if icon:
            self.network_status.setText(
                '<img src="%s"> %s' %
                (resource_filename(__name__, 'data/icons/%s' % icon),
                 status.capitalize() + ssl))
        else:
            self.network_status.setText(status.capitalize())
        if status == self.network.status_disconnected:
            self.actions['connect'].setEnabled(True)
            self.actions['disconnect'].setEnabled(False)
        else:
            self.actions['connect'].setEnabled(False)
            self.actions['disconnect'].setEnabled(True)

    def _network_weechat_msg(self, message):
        """Called when a message is received from WeeChat."""
        self.debug_display(0, '==>',
                           'message (%d bytes):\n%s'
                           % (len(message),
                              protocol.hex_and_ascii(message, 20)),
                           forcecolor='#008800')
        try:
            proto = protocol.Protocol()
            message = proto.decode(str(message))
            if message.uncompressed:
                self.debug_display(
                    0, '==>',
                    'message uncompressed (%d bytes):\n%s'
                    % (message.size_uncompressed,
                       protocol.hex_and_ascii(message.uncompressed, 20)),
                    forcecolor='#008800')
            self.debug_display(0, '', 'Message: %s' % message)
            self.parse_message(message)
        except:
            print('Error while decoding message from WeeChat:\n%s'
                  % traceback.format_exc())
            self.network.disconnect_weechat()

    def _parse_listbuffers(self, message):
        """Parse a WeeChat with list of buffers."""
        for obj in message.objects:
            if obj.objtype != 'hda' or obj.value['path'][-1] != 'buffer':
                continue
            self.list_buffers.clear()
            while self.stacked_buffers.count() > 0:
                buf = self.stacked_buffers.widget(0)
                self.stacked_buffers.removeWidget(buf)
            self.buffers = []
            for item in obj.value['items']:
                buf = self.create_buffer(item)
                self.insert_buffer(len(self.buffers), buf)
            self.list_buffers.setCurrentItem(self.list_buffers.topLevelItem(0))
            self.buffers[0].widget.input.setFocus()

    def _parse_line(self, message):
        """Parse a WeeChat message with a buffer line."""
        for obj in message.objects:
            lines = []
            if obj.objtype != 'hda' or obj.value['path'][-1] != 'line_data':
                continue
            for item in obj.value['items']:
                if message.msgid == 'listlines':
                    ptrbuf = item['__path'][0]
                else:
                    ptrbuf = item['buffer']
                index = [i for i, b in enumerate(self.buffers)
                         if b.pointer() == ptrbuf]
                if index:
                    color = None
                    if 'highlight' in item:
                        self.buffers[index[0]].highlight = True
                        color = self.config.get('color', 'chat_highlight')
                    lines.append(
                        (index[0],
                         (item['date'], item['prefix'],
                          item['message'], color))
                    )
            if message.msgid == 'listlines':
                lines.reverse()
            for line in lines:
                self.buffers[line[0]].widget.chat.display(*line[1])

    def _parse_hotlist(self, message):
        """Parse a WeeChat with a hotlist update."""
        for buf in self.buffers:
            buf.hot = 0
        hotlist = []
        for obj in message.objects:
            if obj.objtype != 'hda' or obj.value['path'][-1] != 'hotlist':
                continue
            for item in obj.value['items']:
                bufs = [b for i, b in enumerate(self.buffers)
                        if b.pointer() == item['buffer']]
                if not bufs:
                    continue
                buf.hot += 1
                hotlist.append(item['buffer'])
        if hotlist != self._hotlist:
            self.list_buffers.update_hot_buffers()

    def _parse_nicklist(self, message):
        """Parse a WeeChat message with a buffer nicklist."""
        buffer_refresh = {}
        for obj in message.objects:
            if obj.objtype != 'hda' or \
               obj.value['path'][-1] != 'nicklist_item':
                continue
            group = '__root'
            for item in obj.value['items']:
                index = [i for i, b in enumerate(self.buffers)
                         if b.pointer() == item['__path'][0]]
                if index:
                    if not index[0] in buffer_refresh:
                        self.buffers[index[0]].nicklist = {}
                    buffer_refresh[index[0]] = True
                    if item['group']:
                        group = item['name']
                    self.buffers[index[0]].nicklist_add_item(
                        group, item['group'], item['prefix'], item['name'],
                        item['visible'])
        for index in buffer_refresh:
            self.buffers[index].nicklist_refresh()

    def _parse_nicklist_diff(self, message):
        """Parse a WeeChat message with a buffer nicklist diff."""
        buffer_refresh = {}
        for obj in message.objects:
            if obj.objtype != 'hda' or \
               obj.value['path'][-1] != 'nicklist_item':
                continue
            group = '__root'
            for item in obj.value['items']:
                index = [i for i, b in enumerate(self.buffers)
                         if b.pointer() == item['__path'][0]]
                if not index:
                    continue
                buffer_refresh[index[0]] = True
                if item['_diff'] == ord('^'):
                    group = item['name']
                elif item['_diff'] == ord('+'):
                    self.buffers[index[0]].nicklist_add_item(
                        group, item['group'], item['prefix'], item['name'],
                        item['visible'])
                elif item['_diff'] == ord('-'):
                    self.buffers[index[0]].nicklist_remove_item(
                        group, item['group'], item['name'])
                elif item['_diff'] == ord('*'):
                    self.buffers[index[0]].nicklist_update_item(
                        group, item['group'], item['prefix'], item['name'],
                        item['visible'])
        for index in buffer_refresh:
            self.buffers[index].nicklist_refresh()

    def _parse_buffer_opened(self, message):
        """Parse a WeeChat message with a new buffer (opened)."""
        for obj in message.objects:
            if obj.objtype != 'hda' or obj.value['path'][-1] != 'buffer':
                continue
            for item in obj.value['items']:
                buf = self.create_buffer(item)
                index = self.find_buffer_index_for_insert(item['next_buffer'])
                self.insert_buffer(index, buf)

    def _parse_buffer(self, message):
        """Parse a WeeChat message with a buffer event
        (anything except a new buffer).
        """
        for obj in message.objects:
            if obj.objtype != 'hda' or obj.value['path'][-1] != 'buffer':
                continue
            for item in obj.value['items']:
                index = [i for i, b in enumerate(self.buffers)
                         if b.pointer() == item['__path'][0]]
                if not index:
                    continue
                index = index[0]
                if message.msgid == '_buffer_type_changed':
                    self.buffers[index].data['type'] = item['type']
                elif message.msgid in ('_buffer_moved', '_buffer_merged',
                                       '_buffer_unmerged'):
                    buf = self.buffers[index]
                    buf.data['number'] = item['number']
                    self.remove_buffer(index)
                    index2 = self.find_buffer_index_for_insert(
                        item['next_buffer'])
                    self.insert_buffer(index2, buf)
                elif message.msgid == '_buffer_renamed':
                    self.buffers[index].data['full_name'] = item['full_name']
                    self.buffers[index].data['short_name'] = item['short_name']
                elif message.msgid == '_buffer_title_changed':
                    self.buffers[index].data['title'] = item['title']
                    self.buffers[index].update_title()
                elif message.msgid == '_buffer_cleared':
                    self.buffers[index].widget.chat.clear()
                elif message.msgid.startswith('_buffer_localvar_'):
                    self.buffers[index].data['local_variables'] = \
                        item['local_variables']
                    self.buffers[index].update_prompt()
                elif message.msgid == '_buffer_closing':
                    self.remove_buffer(index)

    def parse_message(self, message):
        """Parse a WeeChat message."""
        if message.msgid.startswith('debug'):
            self.debug_display(0, '', '(debug message, ignored)')
        elif message.msgid == 'listbuffers':
            self._parse_listbuffers(message)
        elif message.msgid in ('listlines', '_buffer_line_added'):
            self._parse_line(message)
        elif message.msgid in ('_nicklist', 'nicklist'):
            self._parse_nicklist(message)
        elif message.msgid == '_nicklist_diff':
            self._parse_nicklist_diff(message)
        elif message.msgid == '_buffer_opened':
            self._parse_buffer_opened(message)
        elif message.msgid.startswith('_buffer_'):
            self._parse_buffer(message)
        elif message.msgid == '_upgrade':
            self.network.desync_weechat()
        elif message.msgid == '_upgrade_ended':
            self.network.sync_weechat()
        elif message.msgid == 'hotlist':
            self._parse_hotlist(message)
        elif message.msgid == '_pong':
            # Workaround for "hotlist" not being sent when empty before 1.6
            if self._last_msgid != "hotlist":
                self._parse_hotlist(message)
        elif message.msgid == 'id':
            self.network.set_info(message)
        self._last_msgid = message.msgid

    def create_buffer(self, item):
        """Create a new buffer."""
        buf = Buffer(item, self.config)
        buf.bufferInput.connect(self.buffer_input)
        buf.widget.input.bufferSwitchPrev.connect(
            self.list_buffers.switch_prev_buffer)
        buf.widget.input.bufferSwitchNext.connect(
            self.list_buffers.switch_next_buffer)
        return buf

    def insert_buffer(self, index, buf):
        """Insert a buffer in list."""
        self.buffers.insert(index, buf)
        self.list_buffers.insert(index, buf)
        self.stacked_buffers.insertWidget(index, buf.widget)

    def remove_buffer(self, index):
        """Remove a buffer."""
        if self.list_buffers.currentRow == index and index > 0:
            self.list_buffers.setCurrentRow(index - 1)
        self.list_buffers.takeItem(index)
        self.stacked_buffers.removeWidget(self.stacked_buffers.widget(index))
        self.buffers.pop(index)

    def find_buffer_index_for_insert(self, next_buffer):
        """Find position to insert a buffer in list."""
        index = -1
        if next_buffer == '0x0':
            index = len(self.buffers)
        else:
            index = [i for i, b in enumerate(self.buffers)
                     if b.pointer() == next_buffer]
            if index:
                index = index[0]
        if index < 0:
            print('Warning: unable to find position for buffer, using end of '
                  'list by default')
            index = len(self.buffers)
        return index

    def closeEvent(self, event):
        """Called when QWeeChat window is closed."""
        self.network.disconnect_weechat()
        if self.debug_dialog:
            self.debug_dialog.close()
        config.write(self.config)
        QtGui.QMainWindow.closeEvent(self, event)


app = QtGui.QApplication(sys.argv)
app.setStyle(QtGui.QStyleFactory.create('Cleanlooks'))
app.setWindowIcon(QtGui.QIcon(
    resource_filename(__name__, 'data/icons/weechat.png')))
main = MainWindow()
sys.exit(app.exec_())<|MERGE_RESOLUTION|>--- conflicted
+++ resolved
@@ -235,9 +235,6 @@
         sep.setSeparator(True)
         return sep
 
-<<<<<<< HEAD
-    def _buffer_switch(self, buf_item):
-=======
     def apply_preferences(self):
         """Apply non-server options from preferences."""
         app = QtCore.QCoreApplication.instance()
@@ -282,8 +279,7 @@
                          self.actions['show status bar']])
         menu.exec_(self.mapToGlobal(event))
 
-    def _buffer_switch(self, index):
->>>>>>> 78409b8a
+    def _buffer_switch(self, buf_item):
         """Switch to a buffer."""
         if buf_item and buf_item.childCount() == 0:
             self.stacked_buffers.setCurrentWidget(buf_item.buf.widget)
